package socketio

import (
	"context"
	"github.com/googollee/go-socket.io/base"
	"io"
	"net"
	"net/http"
	"net/url"
	"reflect"
	"sync"

<<<<<<< HEAD
	engineio "github.com/googollee/go-socket.io/connection"

=======
>>>>>>> 7ee29a68
	"github.com/googollee/go-socket.io/parser"
)

func (c Conn) NextWriter(ft base.FrameType) (io.WriteCloser, error) {
	panic("implement me")
}

type errorMessage struct {
	namespace string
	error
}

type writePacket struct {
	header parser.Header
	data   []interface{}
}

type conn struct {
	closeOnce sync.Once

	Conn
	id         uint64
	broadcast  Broadcast
	encoder    *parser.Encoder
	decoder    *parser.Decoder
	errorChan  chan errorMessage
	writeChan  chan writePacket
	quitChan   chan struct{}
	handlers   map[string]*namespaceHandler
	namespaces map[string]*namespaceConn
}

func newConn(c Conn, handlers map[string]*namespaceHandler, broadcast Broadcast) (*conn, error) {
	ret := &conn{
		Conn:       c,
		broadcast:  broadcast,
		encoder:    parser.NewEncoder(c),
		decoder:    parser.NewDecoder(c),
		errorChan:  make(chan errorMessage),
		writeChan:  make(chan writePacket),
		quitChan:   make(chan struct{}),
		handlers:   handlers,
		namespaces: make(map[string]*namespaceConn),
	}
	if err := ret.connect(); err != nil {
		ret.Close()
		return nil, err
	}
	return ret, nil
}

func (c *conn) Close() error {
	var err error
	c.closeOnce.Do(func() {
		// For each namespace, leave all rooms, and call the disconnect handler.
		for ns, nc := range c.namespaces {
			nc.LeaveAll()
			if nh := c.handlers[ns]; nh != nil && nh.onDisconnect != nil {
				nh.onDisconnect(nc, "client namespace disconnect")
			}
		}
		err = c.Conn.Close()
		close(c.quitChan)
	})
	return err
}

func (c *conn) connect() error {
	root := newNamespaceConn(c, "/", c.broadcast)
	c.namespaces[""] = root
	header := parser.Header{
		Type: parser.Connect,
	}

	if err := c.encoder.Encode(header, nil); err != nil {
		return err
	}
	handler, ok := c.handlers[header.Namespace]

	go c.serveError()
	go c.serveWrite()
	go c.serveRead()

	if ok {
		handler.dispatch(root, header, "", nil)
	}

	return nil
}

func (c *conn) nextID() uint64 {
	c.id++
	return c.id
}

func (c *conn) write(header parser.Header, args []reflect.Value) {
	data := make([]interface{}, len(args))
	for i := range data {
		data[i] = args[i].Interface()
	}
	pkg := writePacket{
		header: header,
		data:   data,
	}
	select {
	case c.writeChan <- pkg:
	case <-c.quitChan:
		return
	}
}

func (c *conn) onError(namespace string, err error) {
	onErr := errorMessage{
		namespace: namespace,
		error:     err,
	}
	select {
	case c.errorChan <- onErr:
	case <-c.quitChan:
		return
	}
}

func (c *conn) parseArgs(types []reflect.Type) ([]reflect.Value, error) {
	return c.decoder.DecodeArgs(types)
}

func (c *conn) serveError() {
	defer c.Close()
	for {
		select {
		case <-c.quitChan:
			return
		case msg := <-c.errorChan:
			if handler := c.namespace(msg.namespace); handler != nil {
				if handler.onError != nil {
					handler.onError(c.namespaces[msg.namespace], msg.error)
				}
			}
		}
	}
}

func (c *conn) serveWrite() {
	defer c.Close()
	for {
		select {
		case <-c.quitChan:
			return
		case pkg := <-c.writeChan:
			if err := c.encoder.Encode(pkg.header, pkg.data); err != nil {
				c.onError(pkg.header.Namespace, err)
			}
		}
	}
}

func (c *conn) serveRead() {
	defer c.Close()
	var event string
	for {
		var header parser.Header
		if err := c.decoder.DecodeHeader(&header, &event); err != nil {
			c.onError("", err)
			return
		}
		if header.Namespace == "/" {
			header.Namespace = ""
		}
		switch header.Type {
		case parser.Ack:
			conn, ok := c.namespaces[header.Namespace]
			if !ok {
				c.decoder.DiscardLast()
				continue
			}
			conn.dispatch(header)
		case parser.Event:
			conn, ok := c.namespaces[header.Namespace]
			if !ok {
				c.decoder.DiscardLast()
				continue
			}
			handler, ok := c.handlers[header.Namespace]
			if !ok {
				c.decoder.DiscardLast()
				continue
			}
			types := handler.getTypes(header, event)
			args, err := c.decoder.DecodeArgs(types)
			if err != nil {
				c.onError(header.Namespace, err)
				return
			}
			ret, err := handler.dispatch(conn, header, event, args)
			if err != nil {
				c.onError(header.Namespace, err)
				return
			}
			if len(ret) > 0 {
				header.Type = parser.Ack
				c.write(header, ret)
			}
		case parser.Connect:
			if err := c.decoder.DiscardLast(); err != nil {
				c.onError(header.Namespace, err)
				return
			}
			conn, ok := c.namespaces[header.Namespace]
			if !ok {
				conn = newNamespaceConn(c, header.Namespace, c.broadcast)
				c.namespaces[header.Namespace] = conn
			}
			handler, ok := c.handlers[header.Namespace]
			if ok {
				handler.dispatch(conn, header, "", nil)
			}
			c.write(header, nil)
		case parser.Disconnect:
			types := []reflect.Type{reflect.TypeOf("")}
			args, err := c.decoder.DecodeArgs(types)
			if err != nil {
				c.onError(header.Namespace, err)
				return
			}
			conn, ok := c.namespaces[header.Namespace]
			if !ok {
				c.decoder.DiscardLast()
				continue
			}
			delete(c.namespaces, header.Namespace)
			handler, ok := c.handlers[header.Namespace]
			if ok {
				handler.dispatch(conn, header, "", args)
			}
		}
	}
}

func (c *conn) namespace(nsp string) *namespaceHandler {
	return c.handlers[nsp]
}<|MERGE_RESOLUTION|>--- conflicted
+++ resolved
@@ -10,12 +10,7 @@
 	"reflect"
 	"sync"
 
-<<<<<<< HEAD
 	engineio "github.com/googollee/go-socket.io/connection"
-
-=======
->>>>>>> 7ee29a68
-	"github.com/googollee/go-socket.io/parser"
 )
 
 func (c Conn) NextWriter(ft base.FrameType) (io.WriteCloser, error) {
