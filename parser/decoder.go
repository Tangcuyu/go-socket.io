package parser

import (
	"bufio"
	"bytes"
	"encoding/json"
	"errors"
	"github.com/googollee/go-socket.io/base"
	"io"
	"io/ioutil"
	"reflect"
	"strings"
<<<<<<< HEAD

	engineio "github.com/googollee/go-socket.io/connection"
=======
>>>>>>> 7ee29a68
)

type FrameReader interface {
	NextReader() (base.FrameType, io.ReadCloser, error)
}

type Decoder struct {
	r FrameReader

	lastFrame    io.ReadCloser
	packetReader byteReader
	bufferCount  uint64
	isEvent      bool
}

func NewDecoder(r FrameReader) *Decoder {
	return &Decoder{
		r: r,
	}
}

func (d *Decoder) Close() error {
	if d.lastFrame != nil {
		d.lastFrame.Close()
		d.lastFrame = nil
	}
	return nil
}

type byteReader interface {
	io.Reader
	ReadByte() (byte, error)
	UnreadByte() error
}

func (d *Decoder) DiscardLast() (err error) {
	if d.lastFrame != nil {
		err = d.lastFrame.Close()
		d.lastFrame = nil
	}
	return
}

func (d *Decoder) DecodeHeader(header *Header, event *string) error {
	ft, r, err := d.r.NextReader()
	if err != nil {
		return err
	}
	if ft != base.TEXT {
		return errors.New("first packet should be TEXT frame")
	}
	d.lastFrame = r
	br, ok := r.(byteReader)
	if !ok {
		br = bufio.NewReader(r)
	}
	d.packetReader = br

	bufferCount, err := d.readHeader(header)
	if err != nil {
		return err
	}
	d.bufferCount = bufferCount
	if header.Type == binaryEvent || header.Type == binaryAck {
		header.Type -= 3
	}
	d.isEvent = header.Type == Event
	if d.isEvent {
		if err := d.readEvent(event); err != nil {
			return err
		}
	}
	return nil
}

func (d *Decoder) DecodeArgs(types []reflect.Type) ([]reflect.Value, error) {
	r := d.packetReader.(io.Reader)
	if d.isEvent {
		r = io.MultiReader(strings.NewReader("["), r)
	}

	ret := make([]reflect.Value, len(types))
	values := make([]interface{}, len(types))
	for i, typ := range types {
		if typ.Kind() == reflect.Ptr {
			typ = typ.Elem()
		}
		ret[i] = reflect.New(typ)
		values[i] = ret[i].Interface()
	}
	if err := json.NewDecoder(r).Decode(&values); err != nil {
		if err == io.EOF {
			err = nil
		}
		return nil, err
	}
	d.lastFrame.Close()
	d.lastFrame = nil
	for i, typ := range types {
		if typ.Kind() != reflect.Ptr {
			ret[i] = ret[i].Elem()
		}
	}

	buffers := make([]Buffer, d.bufferCount)
	for i := range buffers {
		ft, r, err := d.r.NextReader()
		if err != nil {
			return nil, err
		}
		buffers[i].Data, err = d.readBuffer(ft, r)
		if err != nil {
			return nil, err
		}
	}
	for i := range ret {
		if err := d.detachBuffer(ret[i], buffers); err != nil {
			return nil, err
		}
	}
	return ret, nil
}

func (d *Decoder) readUint64FromText(r byteReader) (uint64, bool, error) {
	ret := uint64(0)
	hasRead := false
	for {
		b, err := r.ReadByte()
		if err != nil {
			if hasRead {
				return ret, true, nil
			}
			return 0, false, err
		}
		if !('0' <= b && b <= '9') {
			r.UnreadByte()
			return ret, hasRead, nil
		}
		hasRead = true
		ret = ret*10 + uint64(b-'0')
	}
}

func (d *Decoder) readString(r byteReader, until byte) (string, error) {
	var ret bytes.Buffer
	hasRead := false
	for {
		b, err := r.ReadByte()
		if err != nil {
			if hasRead {
				return ret.String(), nil
			}
			return "", err
		}
		if b == until {
			return ret.String(), nil
		}
		if err := ret.WriteByte(b); err != nil {
			return "", err
		}
		hasRead = true
	}
}

func (d *Decoder) readHeader(header *Header) (uint64, error) {
	// read type
	var typ byte
	typ, err := d.packetReader.ReadByte()
	if err != nil {
		return 0, err
	}
	header.Type = Type(typ - '0')
	if header.Type >= typeMax {
		return 0, errors.New("invalid packet type")
	}

	num, hasNum, err := d.readUint64FromText(d.packetReader)
	if err != nil {
		if err == io.EOF {
			err = nil
		}
		return 0, err
	}
	nextByte, err := d.packetReader.ReadByte()
	if err != nil {
		header.ID = num
		header.NeedAck = hasNum
		if err == io.EOF {
			err = nil
		}
		return 0, err
	}

	// check if buffer count
	var bufferCount uint64
	if nextByte == '-' {
		bufferCount = num
		hasNum = false
		num = 0
	} else {
		d.packetReader.UnreadByte()
	}

	// check namespace
	nextByte, err = d.packetReader.ReadByte()
	if err != nil {
		if err == io.EOF {
			err = nil
		}
		return bufferCount, err
	}
	if nextByte == '/' {
		d.packetReader.UnreadByte()
		header.Namespace, err = d.readString(d.packetReader, ',')
		if err != nil {
			if err == io.EOF {
				err = nil
			}
			return bufferCount, err
		}
	} else {
		d.packetReader.UnreadByte()
	}

	// read id
	header.ID, header.NeedAck, err = d.readUint64FromText(d.packetReader)
	if err != nil {
		if err == io.EOF {
			err = nil
		}
		return bufferCount, err
	}
	if !header.NeedAck {
		// 313["data"], id has beed read at beginning, need add back.
		header.ID = num
		header.NeedAck = hasNum
	}

	return bufferCount, err
}

func (d *Decoder) readEvent(event *string) error {
	b, err := d.packetReader.ReadByte()
	if err != nil {
		return err
	}
	if b != '[' {
		d.packetReader.UnreadByte()
		return nil
	}
	var buf bytes.Buffer
	for {
		b, err := d.packetReader.ReadByte()
		if err != nil {
			return err
		}
		if b == ',' {
			break
		}
		if b == ']' {
			d.packetReader.UnreadByte()
			break
		}
		buf.WriteByte(b)
	}
	return json.Unmarshal(buf.Bytes(), event)
}

func (d *Decoder) readBuffer(ft base.FrameType, r io.ReadCloser) ([]byte, error) {
	defer r.Close()
	if ft != base.BINARY {
		return nil, errors.New("buffer packet should be BINARY")
	}
	return ioutil.ReadAll(r)
}

func (d *Decoder) detachBuffer(v reflect.Value, buffers []Buffer) error {
	for v.Kind() == reflect.Ptr || v.Kind() == reflect.Interface {
		v = v.Elem()
	}
	switch v.Kind() {
	case reflect.Struct:
		if v.Type().Name() == "Buffer" {
			if !v.CanAddr() {
				return errors.New("can't get Buffer address")
			}
			buffer := v.Addr().Interface().(*Buffer)
			if buffer.isBinary {
				*buffer = buffers[buffer.num]
			}
			return nil
		}
		for i := 0; i < v.NumField(); i++ {
			if err := d.detachBuffer(v.Field(i), buffers); err != nil {
				return err
			}
		}
	case reflect.Map:
		for _, key := range v.MapKeys() {
			if err := d.detachBuffer(v.MapIndex(key), buffers); err != nil {
				return err
			}
		}
	case reflect.Array:
		fallthrough
	case reflect.Slice:
		for i := 0; i < v.Len(); i++ {
			if err := d.detachBuffer(v.Index(i), buffers); err != nil {
				return err
			}
		}
	}
	return nil
}<|MERGE_RESOLUTION|>--- conflicted
+++ resolved
@@ -10,11 +10,8 @@
 	"io/ioutil"
 	"reflect"
 	"strings"
-<<<<<<< HEAD
 
 	engineio "github.com/googollee/go-socket.io/connection"
-=======
->>>>>>> 7ee29a68
 )
 
 type FrameReader interface {
