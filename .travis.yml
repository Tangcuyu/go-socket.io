--- conflicted
+++ resolved
@@ -2,13 +2,8 @@
 go:
   - master
   - tip
-<<<<<<< HEAD
-script:
-  - go test -race -v
-=======
 env:
   - GO111MODULE=on
 script:
   - make test
-  - ./gosweep.sh
->>>>>>> 43b0f84b
+  - ./gosweep.sh